<<<<<<< HEAD
__version__ = '2.6.1'
=======
__version__ = '2.5.13'
>>>>>>> 7b44d1de
<|MERGE_RESOLUTION|>--- conflicted
+++ resolved
@@ -1,5 +1 @@
-<<<<<<< HEAD
-__version__ = '2.6.1'
-=======
-__version__ = '2.5.13'
->>>>>>> 7b44d1de
+__version__ = '2.6.0'
