'''
Module containing hologram specific tools to enable compatability with the :mod:`pyopia.pipeline`
<<<<<<< HEAD
=======
'''

import numpy as np
import pandas as pd
from scipy import fftpack
from skimage.io import imread
>>>>>>> 9344eee4

This is an subpackage containing basic processing for reconstruction of in-line holographic images.

See (and references therein):
Davies EJ, Buscombe D, Graham GW & Nimmo-Smith WAM (2015)
'Evaluating Unsupervised Methods to Size and Classify Suspended Particles
Using Digital In-Line Holography'
Journal of Atmospheric and Oceanic Technology 32, (6) 1241-1256,
https://doi.org/10.1175/JTECH-D-14-00157.1
https://journals.ametsoc.org/view/journals/atot/32/6/jtech-d-14-00157_1.xml

ToDo
%%%%ADD Recommended settings here%%%%%

2022-11-01 Alex Nimmo-Smith alex.nimmo.smith@plymouth.ac.uk
'''

import numpy as np
import pandas as pd
from scipy import fftpack
from skimage.io import imread
import pyopia.background

class Initial():
    '''PyOpia pipline-compatible class for one-time setup of holograhic reconstruction

    Parameters
    ----------
    filename : string
        hologram filename to use for image size

    kernel settings : ....
        ....

    Returns
    -------
    @todo . This is an 'output' dict containing:
    kern : np.arry
        reconstruction kernel

    '''

    def __init__(self, filename, pixel_size, wavelength, minZ, maxZ, stepZ):
        self.filename = filename
        self.pixel_size = pixel_size
        self.wavelength = wavelength
        self.minZ = minZ
        self.maxZ = maxZ
        self.stepZ = stepZ

    def __call__(self, data):
        print('Using first raw file to determine image dimensions')
        imtmp = imread(self.filename).astype(np.float64)
        print('Build kernel')
        kern = create_kernel(imtmp, self.pixel_size, self.wavelength, self.minZ, self.maxZ, self.stepZ)
        print('HoloInitial done', pd.datetime.now())
        data['kern'] = kern
        return data


def load_image(filename):
    '''load a hologram image file from disc

    Parameters
    ----------
    filename : string
        filename to load

    Returns
    -------
    array
        raw image
    '''
    img = imread(filename).astype(np.float64)
    return img


class Load():
    '''PyOpia pipline-compatible class for loading a single holo image

    Parameters
    ----------
    filename : string
        hologram filename (.pgm)

    Returns
    -------
    timestamp : timestamp
        timestamp @todo
    img : np.arraym (@todo - check this)
        hologram
    '''

    def __init__(self):
        pass

    def __call__(self, data):
        print('WARNING: timestamp not implemented for holo data! using current time to test workflow.')
        timestamp = pd.datetime.now()
        im = imread(data['filename']).astype(np.float64)
        data['timestamp'] = timestamp
        data['imraw'] = im
        return data


class Reconstruct():
    '''PyOpia pipline-compatible class for reconstructing a single holo image

    Parameters
    ----------
    im : np.array
        hologram image

    Returns
    -------
    image : np.array
        image ready for further segmentation and analysis
    '''

    def __init__(self, stack_clean):
        self.stack_clean = stack_clean

    def __call__(self, data):
        imc = data['imc']
        kern = data['kern']

        print('forward transform')
        im_fft = forward_transform(imc)
        print('inverse transform')
        im_stack = inverse_transform(im_fft, kern)
        print('clean stack')
        im_stack = clean_stack(im_stack, self.stack_clean)
        print('summarise stack')
        stack_max = max_map(im_stack)
        stack_max = rescale_stack(stack_max)
        data['imc'] = stack_max
        return data


def forward_transform(im):
    '''Perform forward transform
    Remove the zero frequency components and then fftshift

    Parameters
    ----------
    im : np.array
        hologram (usually background-corrected)

    Returns
    -------
    im_fft : np.array
        im_fft
    '''
    # Perform forward transform
    im_fft = fftpack.fft2(im)

    # Remove the zero frequency components
    im_fft[:, 0] = 0
    im_fft[0, :] = 0

    # fftshift
    im_fft = fftpack.fftshift(im_fft)

    return im_fft


def create_kernel(im, pixel_size, wavelength, minZ, maxZ, stepZ):
    '''create reconstruction kernel

    Parameters
    ----------
    im : np.arry
        hologram
    pixel_size : float
        pixel_size in microns per pixel (i.e. usually 4.4 for lisst-holo type of resolution)
    wavelength : float
        laser wavelength in nm
    minZ : float
        minimum reconstruction distance in mm
    maxZ : float
        maximum reconstruction distance in mm
    stepZ : float
        step size in mm (i.e. resolution of reconstruction between minZ and maxZ)

    Returns
    -------
    np.array
        holographic reconstruction kernel (3D array of complex numbers)
    '''
    cx = im.shape[1] / 2
    cy = im.shape[0] / 2

    x = (np.arange(0, im.shape[1]) - cx) / cx
    y = (np.arange(0, im.shape[0]) - cy) / cy
    y.shape = (im.shape[0], 1)

    f1 = np.tile(x, (im.shape[0], 1))
    f2 = np.tile(y, (1, im.shape[1]))

    f = (np.pi / (pixel_size / 1e6)) * (f1**2 + f2**2)**0.5

    z = np.arange(minZ * 1e-3, maxZ * 1e-3, stepZ * 1e-3)

    wavelength_m = wavelength * 1e-9
    k = 2 * np.pi / wavelength_m

    kern = -1j * np.zeros((im.shape[0], im.shape[1], len(z)))
    for i, z_ in enumerate(z):

        kern[:, :, i] = np.exp(-1j * f**2 * z_ / (2 * k))
    return kern


def inverse_transform(im_fft, kern):
    '''create the reconstructed hologram stack of real images

    Parameters
    ----------
    im_fft : np.array
        calculated from forward_transform
    kern : np.array
        calculated from create_kernel

    Returns
    -------
    np.arry
        im_stack
    '''
    im_stack = np.zeros(np.shape(kern)).astype(np.float64)

    for i in range(np.shape(kern)[2]):
        im_stack[:, :, i] = (fftpack.ifft2(im_fft * kern[:, :, i]).real)**2

    return im_stack


def clean_stack(im_stack, stack_clean):
    '''clean the im_stack by removing low value pixels

    Parameters
    ----------
    im_stack : np.array

    stack_clean : flaot
        pixels below this value will be zeroed

    Returns
    -------
    np.array
        cleaned version of im_stack
    '''
    im_max = np.amax(im_stack, axis=None)
    im_stack[im_stack < im_max * stack_clean] = 0
    return im_stack


def std_map(im_stack):
    '''_summary_

    Parameters
    ----------
    im_stack : _type_
        _description_

    Returns
    -------
    _type_
        _description_
    '''
    std_map = np.std(im_stack, axis=2)
    return std_map


def max_map(im_stack):
    '''_summary_

    Parameters
    ----------
    im_stack : _type_
        _description_

    Returns
    -------
    _type_
        _description_
    '''
    max_map = np.max(im_stack, axis=2)
    return max_map


def rescale_stack(im_stack):
    '''rescale the reconstructed stack so that particles look dark on a light background

    Parameters
    ----------
    im_stack : _type_
        _description_

    Returns
    -------
    _type_
        _description_
    '''
    im_max = np.max(im_stack)
    im_min = np.min(im_stack)
    im_stack_inverted = 255 * (im_stack - im_min) / (im_max - im_min)
    im_stack_inverted = 255 - im_stack_inverted
    return im_stack_inverted<|MERGE_RESOLUTION|>--- conflicted
+++ resolved
@@ -1,15 +1,13 @@
 '''
 Module containing hologram specific tools to enable compatability with the :mod:`pyopia.pipeline`
-<<<<<<< HEAD
-=======
 '''
 
 import numpy as np
 import pandas as pd
 from scipy import fftpack
 from skimage.io import imread
->>>>>>> 9344eee4
-
+
+'''
 This is an subpackage containing basic processing for reconstruction of in-line holographic images.
 
 See (and references therein):
@@ -20,17 +18,9 @@
 https://doi.org/10.1175/JTECH-D-14-00157.1
 https://journals.ametsoc.org/view/journals/atot/32/6/jtech-d-14-00157_1.xml
 
-ToDo
-%%%%ADD Recommended settings here%%%%%
-
 2022-11-01 Alex Nimmo-Smith alex.nimmo.smith@plymouth.ac.uk
 '''
 
-import numpy as np
-import pandas as pd
-from scipy import fftpack
-from skimage.io import imread
-import pyopia.background
 
 class Initial():
     '''PyOpia pipline-compatible class for one-time setup of holograhic reconstruction
@@ -143,7 +133,10 @@
         im_stack = clean_stack(im_stack, self.stack_clean)
         print('summarise stack')
         stack_max = max_map(im_stack)
-        stack_max = rescale_stack(stack_max)
+        stack_max = np.max(stack_max) - stack_max
+        stack_max -= np.min(stack_max)
+        stack_max /= np.max(stack_max)
+        # im_stack_inv = holo.rescale_stack(im_stack)
         data['imc'] = stack_max
         return data
 
@@ -316,4 +309,4 @@
     im_min = np.min(im_stack)
     im_stack_inverted = 255 * (im_stack - im_min) / (im_max - im_min)
     im_stack_inverted = 255 - im_stack_inverted
-    return im_stack_inverted+    return im_stack