--- conflicted
+++ resolved
@@ -55,13 +55,6 @@
                     'maxZ': 50,  # maximum reconstruction distance within sample volume in mm
                     'stepZ': 0.5  # step size in mm
                 },
-<<<<<<< HEAD
-                'classifier': {
-                    'pipeline_class': 'pyopia.classify.Classify',
-                    'model_path': model_path
-                },
-=======
->>>>>>> fadce13f
                 'load': {
                     'pipeline_class': 'pyopia.instrument.holo.Load'
                 },
