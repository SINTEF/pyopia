--- conflicted
+++ resolved
@@ -614,15 +614,10 @@
     # open the H5 file
     fh = h5py.File(fullname, 'r')
 
-<<<<<<< HEAD
-    # extract the particle image of interest
-    im = np.float64(fh[pn])
-=======
     if (fh[pn].dtype) == np.uint8:
         im = np.float64(fh[pn]) / 255
     else:
         im = np.float64(fh[pn])
->>>>>>> fadce13f
 
     return im
 
