--- conflicted
+++ resolved
@@ -126,11 +126,7 @@
                 ximage_stats = image_stats.loc[[image_stats.index[-1]], :].to_xarray()
 
             # Add auxillary data to ximage_stats
-<<<<<<< HEAD
-            ximage_stats = AuxillaryData.add_auxillary_data_to_xstats(ximage_stats)
-=======
             ximage_stats = auxillary_data.add_auxillary_data_to_xstats(ximage_stats)
->>>>>>> df87b135
 
             encoding_imagestats = setup_xstats_encoding(ximage_stats)
             ximage_stats.to_netcdf(
