--- conflicted
+++ resolved
@@ -478,11 +478,7 @@
         self.segment_source = segment_source
 
     def __call__(self, data):
-<<<<<<< HEAD
-        data['imbw'] = segment(data['imc'], threshold=self.threshold, fill_holes=self.fill_holes,
-=======
         data['imbw'] = segment(data[self.segment_source], threshold=self.threshold, fill_holes=self.fill_holes,
->>>>>>> a9883da0
                                minimum_area=self.minimum_area)
         return data
 
