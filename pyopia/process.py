--- conflicted
+++ resolved
@@ -475,12 +475,8 @@
         self.segment_source = segment_source
 
     def __call__(self, data):
-<<<<<<< HEAD
-        data['imbw'] = segment(data[self.segment_source], threshold=self.threshold, fill_holes=self.fill_holes)
-=======
-        data['imbw'] = segment(data['imc'], threshold=self.threshold, fill_holes=self.fill_holes,
+        data['imbw'] = segment(data[self.segment_source], threshold=self.threshold, fill_holes=self.fill_holes,
                                minimum_area=self.minimum_area)
->>>>>>> 7d586cb4
         return data
 
 
