# -*- coding: utf-8 -*-
'''
Module containing tools for processing particle image data
'''
import os
import numpy as np
from skimage import morphology
from skimage import segmentation
from skimage import measure
import pandas as pd
from scipy import ndimage as ndi
import skimage.exposure
import h5py
from skimage.io import imsave
from datetime import datetime

import logging
logger = logging.getLogger()

<<<<<<< HEAD
=======

>>>>>>> fadce13f
def image2blackwhite_accurate(input_image, greythresh):
    ''' converts corrected image (im_corrected) to a binary image
    using greythresh as the threshold value (some auto-scaling of greythresh is done inside)

    Args:
        input_image (float)         : image. Usually a background-corrected image
        greythresh                  : threshold multiplier (greythresh is multiplied by 50th percentile of the image
                                      histogram)

    Returns:
        imbw                        : segmented image (binary image)

    '''

    # obtain a semi-autimated treshold which can handle
    # some flicker in the illumination by tracking the 50th percentile of the
    # image histogram
    thresh = greythresh * np.percentile(input_image, 50)

    # create a segmented image using the crude threshold
    imbw1 = input_image < thresh

    # perform an adaptive historgram equalization to handle some
    # less-than-ideal lighting situations
    img_adapteq = skimage.exposure.equalize_adapthist(input_image,
                                                      clip_limit=(greythresh),
                                                      nbins=256)

    # use the equalised image to estimate a second semi-automated threshold
    newthresh = np.percentile(img_adapteq, 0.75) * greythresh

    # create a second segmented image using newthresh
    imbw2 = img_adapteq < newthresh

    # merge both segmentation methods by selecting regions where both identify
    # something as a particle (everything else is water)
    imbw = imbw1 & imbw2

    return imbw


def image2blackwhite_fast(input_image, greythresh):
    ''' converts an image (input_image) to a binary image
    using greythresh as the threshold value (fixed scaling of greythresh is done inside)

    Args:
        input_image (float)         : image. Usually a background-corrected image
        greythresh                  : threshold multiplier (greythresh is multiplied by 50th percentile of the image
                                      histogram)

    Returns:
        imbw                        : segmented image (binary image)
    '''
    # obtain a semi-autimated treshold which can handle
    # some flicker in the illumination by tracking the 50th percentile of the
    # image histogram
    thresh = greythresh * np.percentile(input_image, 50)
    imbw = input_image < thresh  # segment the image

    return imbw


def clean_bw(imbw, minimum_area):
    ''' cleans up particles which are too small and particles touching the
    border

    Args:
        imbw                        : segmented image
        minimum_area                : minimum number of accepted pixels for a particle

    Returns:
        imbw (DataFrame)           : cleaned up segmented image

    '''

    # remove objects that are below the detection limit defined in the config
    # file.
    # this min_area is usually 12 pixels
    imbw_clean = morphology.remove_small_objects(imbw > 0, min_size=minimum_area)

    # remove particles touching the border of the image
    # because there might be part of a particle not recorded, and therefore
    # border particles will be incorrectly sized
    imbw_clean = segmentation.clear_border(imbw_clean, buffer_size=2)

    # remove objects smaller the min_area
    return imbw_clean


def concentration_check(imbw, max_coverage=30):
    ''' Check saturation level of the sample volume by comparing area of
    particles with settings.Process.max_coverage

    Args:
        imbw                        : segmented image
        max_coverage                : percentage of iamge allowed to be black

    Returns:
        sat_check                   : boolean on if the saturation is acceptable. True if the image is acceptable
        saturation                  : percentage of maximum acceptable saturation defined in
                                      settings.Process.max_coverage
    '''

    # calcualte the area covered by particles in the binary image
    covered_area = float(imbw.sum())

    # measure the image size for correct area calcaultion
    r, c = np.shape(imbw)

    # calculate the percentage of the image covered by particles
    covered_pcent = covered_area / (r * c) * 100

    # convert the percentage covered to a saturation based on the maximum
    # acceptable coverage defined in the config
    saturation = covered_pcent / max_coverage * 100

    logger.info(f'{saturation:.1f}% saturation')

    # check if the saturation is acceptable
    sat_check = saturation < 100

    return sat_check, saturation


def get_spine_length(imbw):
    ''' extracts the spine length of particles from a binary particle image
    (imbw is a binary roi)

    Args:
        imbw                : segmented particle ROI (assumes only one particle)

    Returns:
        spine_length        : spine length of particle (in pixels)
    '''
    skel = morphology.skeletonize(imbw)
    for i in range(2):
        skel = morphology.binary_dilation(skel)
    skel = morphology.skeletonize(skel)

    spine_length = np.sum(skel)
    return spine_length


def extract_roi(input_image, bbox):
    ''' given an image (im) and bounding box (bbox), this will return the roi

    Args:
        input_image         : any image, such as background-corrected image
        bbox                : bounding box from regionprops [r1, c1, r2, c2]

    Returns:
        roi                 : image cropped to region of interest
    '''
    # refer to skimage regionprops documentation on how bbox is structured
    roi = input_image[bbox[0]:bbox[2], bbox[1]:bbox[3]]

    return roi


def write_segmented_images(imbw, input_image, settings, timestamp):
    '''writes binary images as bmp files to the same place as hdf5 files if loglevel is in DEBUG mode
    Useful for checking threshold and segmentation

    Args:
        imbw                        : segmented image
        settings                    : PySilCam settings
        timestamp                   : timestamp of image collection
    '''
    if (settings.General.loglevel == 'DEBUG') and settings.ExportParticles.export_images:
        fname = os.path.join(settings.ExportParticles.outputpath, timestamp.strftime('D%Y%m%dT%H%M%S.%f-SEG.bmp'))
        imbw_ = np.uint8(255 * imbw)
        imsave(fname, imbw_)
        fname = os.path.join(settings.ExportParticles.outputpath, timestamp.strftime('D%Y%m%dT%H%M%S.%f-IMC.bmp'))
        imsave(fname, input_image)


def put_roi_in_h5(export_outputpath, HDF5File, roi, filename, i):
    '''Adds rois to an open hdf file if export_outputpath is not None.
    For use within {func}`pyopia.process.export_particles`

    Parameters
    ----------
    export_outputpath : str
    HDF5File : h5 file object
    roi : uint8
    i : int
        particle number

    Returns
    -------
    str
        filename
    '''
    filename = filename + '-PN' + str(i)
    if export_outputpath is not None:
        HDF5File.create_dataset('PN' + str(i), data=roi)
    return filename


def extract_particles(imc, timestamp, Classification, region_properties,
                      export_outputpath=None, min_length=0, propnames=['major_axis_length', 'minor_axis_length',
                                                                       'equivalent_diameter']):
    '''extracts the particles to build stats and export particle rois to HDF5 files

    Args:
        imc                         : background-corrected image
        timestamp                   : timestamp of image collection
        Classification              : initialised classification class from pyiopia.classify
        region_properties           : region properties object returned from regionprops (measure.regionprops(iml,
                                                                                                           cache=False))
        export_outputpath           : path for writing h5 output files. Defaults to None, which switches off file writing
        min_length                  : specifies minimum particle length in pixels to include
        propnames                   : specifies list of skimage regionprops to export to the output file - must contain
                                                                                    default values that can be appended to

    Returns:
        stats                       : (list of particle statistics for every particle, according to Partstats class)
    '''
    filenames = ['not_exported'] * len(region_properties)

    if Classification is not None:
        # pre-allocation
        predictions = np.zeros((len(region_properties),
                                len(Classification.class_labels)),
                               dtype='float64')
        predictions *= np.nan

    # obtain the original image filename from the timestamp
    filename = timestamp.strftime('D%Y%m%dT%H%M%S.%f')

    if export_outputpath is not None:
        # check path exists and create if not
        isExist = os.path.exists(export_outputpath)
        if not isExist:
            os.makedirs(export_outputpath)
            logger.info(f'Export folder {export_outputpath} created.')

        # Make the HDF5 file
        hdf_filename = os.path.join(export_outputpath, filename + ".h5")
        HDF5File = h5py.File(hdf_filename, "w")
        # metadata
        meta = HDF5File.create_group('Meta')
        meta.attrs['Modified'] = str(datetime.now())
        meta.attrs['Timestamp'] = str(timestamp)
        meta.attrs['Raw image name'] = filename
        # @todo include more useful information in this meta data, e.g. possibly raw image location and background
        #  stack file list.
    else:
        HDF5File = None

    # pre-allocate some things
    data = np.zeros((len(region_properties), len(propnames)), dtype=np.float64)
    bboxes = np.zeros((len(region_properties), 4), dtype=np.float64)
    nb_extractable_part = 0

    for i, el in enumerate(region_properties):
        data[i, :] = [getattr(el, p) for p in propnames]
        bboxes[i, :] = el.bbox

        # Find particles that match export criteria
        # major_axis_length in pixels
        # minor length in pixels
        if ((data[i, 0] > min_length) & (data[i, 1] > 2)):

            nb_extractable_part += 1
            # extract the region of interest from the corrected colour image
            roi = extract_roi(imc, bboxes[i, :].astype(int))

            if Classification is not None:
                # run a prediction on what type of particle this might be
                prediction = Classification.proc_predict(np.uint8(roi * 255))
                predictions[int(i), :] = prediction

            # add the roi to the HDF5 file
            filenames[int(i)] = put_roi_in_h5(export_outputpath, HDF5File, roi, filename, i)

    if export_outputpath is not None:
        # close the HDF5 file
        HDF5File.close()

    # build the column names for the outputed DataFrame
    column_names = np.hstack(([propnames, 'minr', 'minc', 'maxr', 'maxc']))

    # merge regionprops statistics with a seperate bounding box columns
    cat_data = np.hstack((data, bboxes))

    # put particle statistics into a DataFrame
    stats = pd.DataFrame(columns=column_names, data=cat_data)

    logger.info(f'EXTRACTING {nb_extractable_part} IMAGES from {len(stats["major_axis_length"])}')

    if Classification is not None:
        # add classification predictions to the particle statistics data
        for n, c in enumerate(Classification.class_labels):
            stats['probability_' + c] = predictions[:, n]

    # add the filenames of the HDF5 file and particle number tag to the
    # particle statistics data
    stats['export name'] = pd.Series(index=stats.index, data=filenames, dtype=str)

    return stats


def measure_particles(imbw, max_particles=5000):
    '''Measures properties of particles

    Args:
      imbw (full-frame binary image)
      max_particles

    Returns:
      region_properties

    '''
    # label the segmented image
    iml = morphology.label(imbw > 0)
    logger.info(f'  {iml.max()} particles found')

    # if there are too many particles then do no proceed with analysis
    if (iml.max() > max_particles):
        raise RuntimeError('Too many particles. Refer to documentation on max_particles parameter in measure_particles()')
        # @todo handle situation when too many particles are found

    region_properties = measure.regionprops(iml, cache=False)

    return region_properties


def segment(img, threshold=0.98, minimum_area=12, fill_holes=True):
    '''Create a binary image from a background-corrected image.

    Parameters
    ----------
    img : np.array
        background-corrected image
    threshold : float, optional
        segmentation threshold, by default 0.98
    minimum_area : int, optional
        minimum number of pixels to be considered a particle, by default 12
    fill_holes : bool, optional
        runs ndi.binary_fill_holes if True, by default True

    Returns
    -------
    imbw : np.array
        segmented image
    '''
    logger.info('segment')

    imbw = image2blackwhite_fast(img, threshold)

    logger.info('clean')

    # clean segmented image (small particles and border particles)
    imbw = clean_bw(imbw, minimum_area)

    if fill_holes:
        # fill holes in particles
        imbw = ndi.binary_fill_holes(imbw)

    imbw = imbw > 0
    return imbw


def statextract(imbw, timestamp, imc,
                Classification=None,
                max_coverage=30,
                max_particles=5000,
                export_outputpath=None,
                min_length=0,
                propnames=['major_axis_length', 'minor_axis_length', 'equivalent_diameter']):
    '''Extracts statistics of particles in a binary images (imbw)

    Args:
        imbw                        : segmented binary image
        img                         : background-corrected image
        timestamp                   : timestamp of image collection
        Classification              : initialised classification class from pyiopia.classify
        max_coverage                : maximum percentge of image that is acceptable as covered by particles.
                                      Image skipped if exceeded.
        max_particles               : maximum number of particles accepted in the image
                                      Image skipped if exceeded.
        region_properties           : region properties object returned from regionprops (measure.regionprops(iml,
                                                                                                           cache=False))
        export_outputpath           : path for writing h5 output files. Defaults to None, which switches off file writing
        min_length                  : specifies minimum particle length in pixels to include
        propnames                   : specifies list of skimage regionprops to export to the output file - must contain
                                                                                    default values that can be appended to

    Returns:
        stats                       : pandas DataFrame of particle statistics for every particle
        saturation                  : percentage saturation of image
    '''

    # check the converage of the image of particles is acceptable
    sat_check, saturation = concentration_check(imbw, max_coverage=max_coverage)
    if (sat_check is False):
        logger.info('....breached concentration limit! Skipping image.')
        imbw *= 0  # this is not a good way to handle this condition
        # @todo handle situation when too many particles are found

    logger.info('measure')
    # calculate particle statistics
    region_properties = measure_particles(imbw, max_particles=max_particles)

    # build the stats and export to HDF5
    if imc.ndim == 2:
        imc = np.stack([imc] * 3, axis=2)
        print('WARNING! Unexpected image dimension. extract_particles modified for 2-d images without color!')

    stats = extract_particles(imc, timestamp, Classification, region_properties,
                              export_outputpath=export_outputpath, min_length=min_length,
                              propnames=propnames)

    return stats, saturation


class Segment():
    '''PyOpia pipline-compatible class for calling segment

    Pipeline input data:
    ---------
    :class:`pyopia.pipeline.Data`

        containing the following keys:

        :attr:`pyopia.pipeline.Data.im_corrected`

    Parameters:
    ----------
    minimum_area : (int, optional)
        minimum number of pixels for particle detection. Defaults to 12.
    threshold : (float, optional)
        threshold for segmentation. Defaults to 0.98.
    fill_holes : (bool)
        runs ndi.binary_fill_holes if True. Defaults to True.
    segment_source: (str, optional)
        The key in Pipeline.data of the image to be segmented.
        Defaults to 'im_corrected'

    Returns:
    --------
    :class:`pyopia.pipeline.Data`
        containing the following new keys:

        :attr:`pyopia.pipeline.Data.imbw`
    '''

    def __init__(self,
                 minimum_area=12,
                 threshold=0.98,
                 fill_holes=True,
                 segment_source='im_corrected'):

        self.minimum_area = minimum_area
        self.threshold = threshold
        self.fill_holes = fill_holes
        self.segment_source = segment_source

    def __call__(self, data):
        data['imbw'] = segment(data[self.segment_source], threshold=self.threshold, fill_holes=self.fill_holes,
                               minimum_area=self.minimum_area)
        return data


class CalculateStats():
    '''PyOpia pipline-compatible class for calling statextract

    Pipeline input data:
    ---------
    :class:`pyopia.pipeline.Data`

        containing the following keys:

        :attr:`pyopia.pipeline.Data.imbw`

        :attr:`pyopia.pipeline.Data.timestamp`

        :attr:`pyopia.pipeline.Data.cl`

    Parameters:
    ----------
    max_coverage : (int, optional)
        percentage of the image that is allowed to be filled by particles. Defaults to 30.
    max_particles : (int, optional)
        maximum allowed number of particles in an image.
        Exceeding this will discard the image from analysis. Defaults to 5000.
    export_outputpath: (str, optional)
        Path to folder to put extracted particle ROIs (in h5 files).
        Required for making montages later.
    min_length: (int, optional)
        The minimum length of particles (in pixels) to includ in output ROIs
    propnames: (list, optional)
        Specifies properties wanted from skimage.regionprops.
        Defaults to ['major_axis_length', 'minor_axis_length', 'equivalent_diameter']
    roi_source: (str, optional)
        Key of an image in Pipeline.data that is used for outputting ROIs and passing to the classifier.
        Defaults to 'im_corrected'

    Returns:
    --------
    :class:`pyopia.pipeline.Data`
        containing the following new keys:

        :attr:`pyopia.pipeline.Data.stats`
    '''
    def __init__(self,
                 max_coverage=30,
                 max_particles=5000,
                 export_outputpath=None,
                 min_length=0,
                 propnames=['major_axis_length', 'minor_axis_length', 'equivalent_diameter'],
                 roi_source='im_corrected'):

        self.max_coverage = max_coverage
        self.max_particles = max_particles
        self.export_outputpath = export_outputpath
        self.min_length = min_length
        self.propnames = propnames
        self.roi_source = roi_source

    def __call__(self, data):
<<<<<<< HEAD
        print('statextract')
=======
        logger.info('statextract')
>>>>>>> fadce13f
        stats, saturation = statextract(data['imbw'], data['timestamp'], data[self.roi_source],
                                        Classification=data['cl'],
                                        max_coverage=self.max_coverage,
                                        max_particles=self.max_particles,
                                        export_outputpath=self.export_outputpath,
                                        min_length=self.min_length,
                                        propnames=self.propnames)
        stats['timestamp'] = data['timestamp']
        stats['saturation'] = saturation

        data['stats'] = stats
        return data<|MERGE_RESOLUTION|>--- conflicted
+++ resolved
@@ -17,10 +17,7 @@
 import logging
 logger = logging.getLogger()
 
-<<<<<<< HEAD
-=======
-
->>>>>>> fadce13f
+
 def image2blackwhite_accurate(input_image, greythresh):
     ''' converts corrected image (im_corrected) to a binary image
     using greythresh as the threshold value (some auto-scaling of greythresh is done inside)
@@ -543,11 +540,7 @@
         self.roi_source = roi_source
 
     def __call__(self, data):
-<<<<<<< HEAD
-        print('statextract')
-=======
         logger.info('statextract')
->>>>>>> fadce13f
         stats, saturation = statextract(data['imbw'], data['timestamp'], data[self.roi_source],
                                         Classification=data['cl'],
                                         max_coverage=self.max_coverage,
