--- conflicted
+++ resolved
@@ -47,8 +47,6 @@
     url = 'https://pysilcam.blob.core.windows.net/test-data/' + filename
     urllib.request.urlretrieve(url, os.path.join(download_directory, filename))
     return download_directory
-<<<<<<< HEAD
-=======
 
 
 def get_gas_from_pysilcam_blob(download_directory='./gas_silcam_images'):
@@ -101,7 +99,6 @@
     print('Done.')
 
     return extract_dir
->>>>>>> 96cd0f41
 
 
 def get_example_silc_image(download_directory='./'):
