--- conflicted
+++ resolved
@@ -106,7 +106,7 @@
 
 
 @app.command()
-def process(config_filename: str, numchunks: int = 1):
+def process(config_filename: str, num_chunks: int = 1):
     '''Run a PyOPIA processing pipeline based on given a config.toml
 
     Parameters
@@ -128,13 +128,13 @@
         logger = logging.getLogger('rich')
         logger.info(f'PyOPIA process started {pd.Timestamp.now()}')
 
-        check_chunks(numchunks, pipeline_config)
+        check_chunks(num_chunks, pipeline_config)
 
         progress.console.print("[blue]OBTAIN FILE LIST")
         raw_files = pyopia.pipeline.FilesToProcess(pipeline_config['general']['raw_files'])
         average_window = pipeline_config['steps']['correctbackground'].get('average_window', 0)
         bgshift_function = pipeline_config['steps']['correctbackground'].get('bgshift_function', 'pass')
-        raw_files.prepare_chunking(numchunks, average_window, bgshift_function)
+        raw_files.prepare_chunking(num_chunks, average_window, bgshift_function)
 
         progress.console.print('[blue]PREPARE FOLDERS')
         if 'output' not in pipeline_config['steps']:
@@ -155,33 +155,19 @@
     def process_file_list(file_list, c):
         processing_pipeline = Pipeline(pipeline_config)
         for filename in track(file_list, description=f'[blue]Processing progress (chunk {c})',
-<<<<<<< HEAD
-                                disable=c != 0):
-=======
                               disable=c != 0):
->>>>>>> 92d9c5f2
             try:
                 logger.debug(f'Chunk {c} starting to process {filename}')
                 processing_pipeline.run(filename)
             except Exception as e:
-<<<<<<< HEAD
                 logger.warning('[red]An error occured in processing, ' +
                                'skipping rest of pipeline and moving to next image.' +
                                f'(chunk {c})')
-=======
-                progress.console.print('[red]An error occured in processing, ' +
-                                       'skipping rest of pipeline and moving to next image.' +
-                                       f'(chunk {c})')
->>>>>>> 92d9c5f2
                 logger.error(e)
                 logger.debug(''.join(traceback.format_tb(e.__traceback__)))
 
-    # with one chunk we keep the non-threaded functionality to ensure backwards compatibility
-<<<<<<< HEAD
-    if chunks == 1:
-=======
-    if numchunks == 1:
->>>>>>> 92d9c5f2
+    # With one chunk we keep the non-threaded functionality to ensure backwards compatibility
+    if num_chunks == 1:
         process_file_list(raw_files.files, 0)
     else:
         for c, chunk in enumerate(raw_files.chunked_files):
