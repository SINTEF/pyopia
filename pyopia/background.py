'''
Background correction module (inherited from PySilCam)
'''
import numpy as np


def ini_background(bgfiles, load_function):
    '''
    Create and initial background stack and average image

    Args:
        bgfiles (list)                   : list of strings of filenames to be used in background creation
        load_function (function object)  : this function should take a filename and return an image,
                                           for example: :func:`pyopia.instrument.silcam.load_image`
    Returns:
        bgstack (list)              : list of all images in the background stack
        imbg (array)                : background image
    '''
    bgstack = []
    for f in bgfiles:
        im = load_function(f)
        bgstack.append(im)

    imbg = np.mean(bgstack, axis=0)  # average the images in the stack

    return bgstack, imbg


def shift_bgstack_accurate(bgstack, imbg, imnew):
    '''
    Shifts the background by popping the oldest and added a new image

    The new background is calculated slowly by computing the mean of all images
    in the background stack.

    Args:
        bgstack (list)      : list of all images in the background stack
        imbg (uint8)        : background image
        imnew (unit8)       : new image to be added to stack

    Returns:
        bgstack (updated list of all background images)
        imbg (updated actual background image)
    '''
    bgstack.pop(0)  # pop the oldest image from the stack,
    bgstack.append(imnew)  # append the new image to the stack
    imbg = np.mean(bgstack, axis=0)
    return bgstack, imbg


def shift_bgstack_fast(bgstack, imbg, imnew):
    '''
    Shifts the background by popping the oldest and added a new image

    The new background is appoximated quickly by subtracting the old image and
    adding the new image (both scaled by the stacklength).
    This is close to a running mean, but not quite.

    Args:
        bgstack (list)      : list of all images in the background stack
        imbg (uint8)        : background image
        imnew (unit8)       : new image to be added to stack

    Returns:
        bgstack (updated list of all background images)
        imbg (updated actual background image)
    '''
    stacklength = len(bgstack)
    imold = bgstack.pop(0)  # pop the oldest image from the stack,
    # subtract the old image from the average (scaled by the average window)
    imbg -= (imold / stacklength)
    # add the new image to the average (scaled by the average window)
    imbg += (imnew / stacklength)
    bgstack.append(imnew)  # append the new image to the stack
    return bgstack, imbg


def correct_im_accurate(imbg, imraw):
    '''
    Corrects raw image by subtracting the background and scaling the output

    There is a small chance of clipping of imc in both crushed blacks and blown
    highlights if the background or raw images are very poorly obtained

    Args:
      imbg (uint8 or float64)  : background averaged image
      imraw (uint8 or float64) : raw image

    Returns:
      imc (float64)   : corrected image, same type as input
    '''

    imc = np.float64(imraw) - np.float64(imbg)
    imc += (1 / 2 - np.percentile(imc, 50))

    imc += 1 - imc.max()

    return imc


def correct_im_fast(imbg, imraw):
    '''
    Corrects raw image by subtracting the background and clipping the ouput
    without scaling

    There is high potential for clipping of imc in both crushed blacks an blown
    highlights, especially if the background or raw images are not properly obtained

    Args:
      imbg (uint8 or float64)  : background averaged image
      imraw (uint8 or float64) : raw image

    Returns:
      imc (float64)   : corrected image
    '''
    imc = np.float64(imraw) - np.float64(imbg)

    imc += 215/255
    imc[imc < 0] = 0
    imc[imc > 1] = 1

    return imc


def shift_and_correct(bgstack, imbg, imraw, stacklength, real_time_stats=False):
    '''
    Shifts the background stack and averaged image and corrects the new
    raw image.

    This is a wrapper for shift_bgstack and correct_im

    Args:
        bgstack (list)                  : list of all images in the background stack
        imbg (uint8)                    : background image
        imraw (uint8)                   : raw image
        stacklength (int)               : unsed int here - just there to maintain the same behaviour as
                                          shift_bgstack_fast()
        real_time_stats=False (Bool)    : if True use fast functions, if False use accurate functions

    Returns:
        bgstack (list)                  : list of all images in the background stack
        imbg (uint8)                    : background averaged image
        imc (uint8)                     : corrected image
    '''

    if real_time_stats:
        imc = correct_im_fast(imbg, imraw)
        bgstack, imbg = shift_bgstack_fast(bgstack, imbg, imraw, stacklength)
    else:
        imc = correct_im_accurate(imbg, imraw)
        bgstack, imbg = shift_bgstack_accurate(bgstack, imbg, imraw, stacklength)

    return bgstack, imbg, imc


<<<<<<< HEAD
def backgrounder(av_window, acquire, bad_lighting_limit=None,
                 real_time_stats=False):
    '''
    Generator which interacts with acquire to return a corrected image
    given av_window number of frame to use in creating a moving background

    Args:
        av_window (int)               : number of images to use in creating the background
        acquire (generator object)    : acquire generator object created by the Acquire class
        bad_lighting_limit=None (int) : if a number is supplied it is used for throwing away raw images that have a
                                        standard deviation in colour which exceeds the given value

    Yields:
        timestamp (timestamp)         : timestamp of when raw image was acquired
        imc (uint8)                   : corrected image ready for analysis or plotting
        imraw (uint8)                 : raw image

    Example:

    .. code-block:: python

        avwind = 10 # number of images used for background
        imgen = backgrounder(avwind,acquire,bad_lighting_limit) # setup generator

        n = 10 # acquire 10 images and correct them with a sliding background:
        for i in range(n):
            imc = next(imgen)
            print(i)
    '''

    # Set up initial background image stack
    bgstack, imbg = ini_background(av_window, acquire)
    stacklength = len(bgstack)

    # Aquire images, apply background correction and yield result
    for timestamp, imraw in acquire:

        if bad_lighting_limit is not None:
            bgstack_new, imbg_new, imc = shift_and_correct(bgstack, imbg,
                                                           imraw, stacklength, real_time_stats)

            # basic check of image quality
            r = imc[:, :, 0]
            g = imc[:, :, 1]
            b = imc[:, :, 2]
            s = np.std([r, g, b])
            # ignore bad images
            if s <= bad_lighting_limit:
                bgstack = bgstack_new
                imbg = imbg_new
                yield timestamp, imc, imraw
            else:
                print('bad lighting, std={0}'.format(s))
        else:
            bgstack, imbg, imc = shift_and_correct(bgstack, imbg, imraw,
                                                   stacklength, real_time_stats)
            yield timestamp, imc, imraw


def subtract_background(imbg, imraw):
    ''' simple background substraction

    Returns
    -------
    np.array : image
        image corrected by simple subtraction (imraw - imbw)
    '''
    return imraw - imbg


class CreateBackground():
    '''
    :class:`pyopia.pipeline` compatible class that calls: :func:`pyopia.background.ini_background`.
    This runs by default in the pipeline initial steps if named as 'createbackground'.

    Pipeline input data:
    --------------------
    :class:`pyopia.pipeline.Data`

        containing the following keys:

        :attr:`pyopia.pipeline.Data.raw_files`

        :attr:`pyopia.pipeline.Data.im_corrected`

        :attr:`pyopia.pipeline.Data.bgstack`

        :attr:`pyopia.pipeline.Data.imraw`

        :attr:`pyopia.pipeline.Data.imbg`

    Parameters:
    -----------
    average_window : int
        number of images to use in the background image stack

    instrument_module: (str, optional)
        Defaults to 'imread' if not defined
        Other alternatives are: 'holo' or 'silcam' if you want to use the `load_image`functions
        implemented within the {mod}`pyopia.instrument` submodule.

    Returns:
    --------
    :class:`pyopia.pipeline.Data`
        containing the following new keys:

        :attr:`pyopia.pipeline.Data.bgstack`

        :attr:`pyopia.pipeline.Data.imbg`

    Example pipeline uses:
    ----------------------

    .. code-block:: python

        [steps.createbackground]
        pipeline_class = 'pyopia.background.CreateBackground'
        average_window = 10
        instrument_module = 'holo'
    '''

    def __init__(self, average_window, instrument_module='imread'):
        self.average_window = average_window
        self.load_function = get_load_function(instrument_module)
        pass

    def __call__(self, data):
        files = glob(data['raw_files'])
        bgfiles = files[:self.average_window]
        bgstack, imbg = ini_background(bgfiles, self.load_function)

        data['bgstack'] = bgstack
        data['imbg'] = imbg
        return data


=======
>>>>>>> 83f44d0b
class CorrectBackgroundAccurate():
    '''
    :class:`pyopia.pipeline` compatible class that calls: :func:`pyopia.background.correct_im_accurate`
    and will shift the background using a moving average function if given.

    Pipeline input data:
    --------------------
    :class:`pyopia.pipeline.Data`

        containing the following keys:

        :attr:`pyopia.pipeline.Data.bgstack`

        :attr:`pyopia.pipeline.Data.imraw`

        :attr:`pyopia.pipeline.Data.imbg`

    Parameters:
    -----------
    bgshift_function : (string, optional)
        Function used to shift the background. Defaults to passing (i.e. static background)
        Available options are 'accurate', 'fast', or 'pass' to apply a statick background correction:

        :func:`pyopia.background.shift_bgstack_accurate`

        :func:`pyopia.background.shift_bgstack_fast`

    Returns:
    --------
    :class:`pyopia.pipeline.Data`
        containing the following new keys:

        :attr:`pyopia.pipeline.Data.im_corrected`

        :attr:`pyopia.pipeline.Data.bgstack`

        :attr:`pyopia.pipeline.Data.imbg`


    Example pipeline uses:
    ----------------------
    Apply moving average using :func:`pyopia.background.shift_bgstack_accurate` :

    .. code-block:: python

        [steps.correctbackground]
        pipeline_class = 'pyopia.background.CorrectBackgroundAccurate'
        bgshift_function = 'accurate'

    Apply static background correction:

    .. code-block:: python

        [steps.correctbackground]
        pipeline_class = 'pyopia.background.CorrectBackgroundAccurate'
        bgshift_function = 'pass'


    If you do not want to do background correction, leave this step out of the pipeline.
    Then you could use :class:`pyopia.pipeline.CorrectBackgroundNone` if you need to instead.
    '''

    def __init__(self, bgshift_function='pass', average_window=1):
        self.bgshift_function = bgshift_function
        self.average_window = average_window

    def _build_background_step(self, data):
        '''Add one layer to the background stack from the raw image in data pipeline, and update the background image.'''
        if 'bgstack' not in data:
            data['bgstack'] = []

        init_complete = True
        if len(data['bgstack']) < self.average_window:
            data['bgstack'].append(data['imraw'])
            data['imbg'] = np.mean(data['bgstack'], axis=0)
            init_complete = False

        return init_complete

    def __call__(self, data):
<<<<<<< HEAD
        data['im_corrected'] = correct_im_accurate(data['imbg'], data['imraw'])
=======
        # Initialize the background while required bgstack size not reached
        init_complete = self._build_background_step(data)

        # If we are still building the bgstack, return without doing image correction and bgstack update
        if not init_complete:
            # Flag to the pipeline that remaining steps should be skipped since we are still building the background
            data['skip_next_steps'] = True
            return data

        data['imc'] = correct_im_accurate(data['imbg'], data['imraw'])
>>>>>>> 83f44d0b

        match self.bgshift_function:
            case 'pass':
                return data
            case 'accurate':
                data['bgstack'], data['imbg'] = shift_bgstack_accurate(data['bgstack'],
                                                                       data['imbg'],
                                                                       data['imraw'])
            case 'fast':
                data['bgstack'], data['imbg'] = shift_bgstack_fast(data['bgstack'],
                                                                   data['imbg'],
                                                                   data['imraw'])
        return data


class CorrectBackgroundNone():
    '''
    :class:`pyopia.pipeline` compatible class for use when no background correction is required.
    This simply makes `data['im_corrected'] = data['imraw'] in the pipeline.

    Pipeline input data:
    --------------------
    :class:`pyopia.pipeline.Data`

        containing the following keys:

        :attr:`pyopia.pipeline.Data.imraw`

    Parameters:
    -----------
    none

    Returns:
    --------
    :class:`pyopia.pipeline.Data`
        containing the following new keys:

        :attr:`pyopia.pipeline.Data.im_corrected`


    Example pipeline uses:
    ----------------------
    Don't apply any background correction after image load step :

    .. code-block:: python

        [steps.nobackground]
        pipeline_class = 'pyopia.background.CorrectBackgroundNone'

    '''

    def __init__(self):
        pass

    def __call__(self, data):
        data['im_corrected'] = data['imraw']

        return data<|MERGE_RESOLUTION|>--- conflicted
+++ resolved
@@ -153,145 +153,6 @@
     return bgstack, imbg, imc
 
 
-<<<<<<< HEAD
-def backgrounder(av_window, acquire, bad_lighting_limit=None,
-                 real_time_stats=False):
-    '''
-    Generator which interacts with acquire to return a corrected image
-    given av_window number of frame to use in creating a moving background
-
-    Args:
-        av_window (int)               : number of images to use in creating the background
-        acquire (generator object)    : acquire generator object created by the Acquire class
-        bad_lighting_limit=None (int) : if a number is supplied it is used for throwing away raw images that have a
-                                        standard deviation in colour which exceeds the given value
-
-    Yields:
-        timestamp (timestamp)         : timestamp of when raw image was acquired
-        imc (uint8)                   : corrected image ready for analysis or plotting
-        imraw (uint8)                 : raw image
-
-    Example:
-
-    .. code-block:: python
-
-        avwind = 10 # number of images used for background
-        imgen = backgrounder(avwind,acquire,bad_lighting_limit) # setup generator
-
-        n = 10 # acquire 10 images and correct them with a sliding background:
-        for i in range(n):
-            imc = next(imgen)
-            print(i)
-    '''
-
-    # Set up initial background image stack
-    bgstack, imbg = ini_background(av_window, acquire)
-    stacklength = len(bgstack)
-
-    # Aquire images, apply background correction and yield result
-    for timestamp, imraw in acquire:
-
-        if bad_lighting_limit is not None:
-            bgstack_new, imbg_new, imc = shift_and_correct(bgstack, imbg,
-                                                           imraw, stacklength, real_time_stats)
-
-            # basic check of image quality
-            r = imc[:, :, 0]
-            g = imc[:, :, 1]
-            b = imc[:, :, 2]
-            s = np.std([r, g, b])
-            # ignore bad images
-            if s <= bad_lighting_limit:
-                bgstack = bgstack_new
-                imbg = imbg_new
-                yield timestamp, imc, imraw
-            else:
-                print('bad lighting, std={0}'.format(s))
-        else:
-            bgstack, imbg, imc = shift_and_correct(bgstack, imbg, imraw,
-                                                   stacklength, real_time_stats)
-            yield timestamp, imc, imraw
-
-
-def subtract_background(imbg, imraw):
-    ''' simple background substraction
-
-    Returns
-    -------
-    np.array : image
-        image corrected by simple subtraction (imraw - imbw)
-    '''
-    return imraw - imbg
-
-
-class CreateBackground():
-    '''
-    :class:`pyopia.pipeline` compatible class that calls: :func:`pyopia.background.ini_background`.
-    This runs by default in the pipeline initial steps if named as 'createbackground'.
-
-    Pipeline input data:
-    --------------------
-    :class:`pyopia.pipeline.Data`
-
-        containing the following keys:
-
-        :attr:`pyopia.pipeline.Data.raw_files`
-
-        :attr:`pyopia.pipeline.Data.im_corrected`
-
-        :attr:`pyopia.pipeline.Data.bgstack`
-
-        :attr:`pyopia.pipeline.Data.imraw`
-
-        :attr:`pyopia.pipeline.Data.imbg`
-
-    Parameters:
-    -----------
-    average_window : int
-        number of images to use in the background image stack
-
-    instrument_module: (str, optional)
-        Defaults to 'imread' if not defined
-        Other alternatives are: 'holo' or 'silcam' if you want to use the `load_image`functions
-        implemented within the {mod}`pyopia.instrument` submodule.
-
-    Returns:
-    --------
-    :class:`pyopia.pipeline.Data`
-        containing the following new keys:
-
-        :attr:`pyopia.pipeline.Data.bgstack`
-
-        :attr:`pyopia.pipeline.Data.imbg`
-
-    Example pipeline uses:
-    ----------------------
-
-    .. code-block:: python
-
-        [steps.createbackground]
-        pipeline_class = 'pyopia.background.CreateBackground'
-        average_window = 10
-        instrument_module = 'holo'
-    '''
-
-    def __init__(self, average_window, instrument_module='imread'):
-        self.average_window = average_window
-        self.load_function = get_load_function(instrument_module)
-        pass
-
-    def __call__(self, data):
-        files = glob(data['raw_files'])
-        bgfiles = files[:self.average_window]
-        bgstack, imbg = ini_background(bgfiles, self.load_function)
-
-        data['bgstack'] = bgstack
-        data['imbg'] = imbg
-        return data
-
-
-=======
->>>>>>> 83f44d0b
 class CorrectBackgroundAccurate():
     '''
     :class:`pyopia.pipeline` compatible class that calls: :func:`pyopia.background.correct_im_accurate`
@@ -372,9 +233,6 @@
         return init_complete
 
     def __call__(self, data):
-<<<<<<< HEAD
-        data['im_corrected'] = correct_im_accurate(data['imbg'], data['imraw'])
-=======
         # Initialize the background while required bgstack size not reached
         init_complete = self._build_background_step(data)
 
@@ -385,7 +243,6 @@
             return data
 
         data['imc'] = correct_im_accurate(data['imbg'], data['imraw'])
->>>>>>> 83f44d0b
 
         match self.bgshift_function:
             case 'pass':
