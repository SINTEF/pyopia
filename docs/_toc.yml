# Table of contents
# Learn more at https://jupyterbook.org/customize/toc.html

format: jb-book
root: intro

parts:
- caption:
  chapters:
  - file: examples
- caption: Processing examples
  chapters:
  - file: notebooks/toml_config.ipynb
  - file: notebooks/cli
- caption: STATS particle statistics data
  chapters:
  - file: notebooks/stats
  - file: notebooks/STATSnc
- caption: Advanced analysis
  chapters:
  - file: notebooks/pipeline_step_by_step
<<<<<<< HEAD
=======
  - file: notebooks/background_correction
>>>>>>> fadce13f
  - file: notebooks/exploring_pipeline_data
  - file: notebooks/montaging
- caption: Code docs
  chapters:
  - file: api<|MERGE_RESOLUTION|>--- conflicted
+++ resolved
@@ -19,10 +19,7 @@
 - caption: Advanced analysis
   chapters:
   - file: notebooks/pipeline_step_by_step
-<<<<<<< HEAD
-=======
   - file: notebooks/background_correction
->>>>>>> fadce13f
   - file: notebooks/exploring_pipeline_data
   - file: notebooks/montaging
 - caption: Code docs
