--- conflicted
+++ resolved
@@ -12,10 +12,7 @@
   - file: notebooks/cli
   - file: notebooks/stats
   - file: notebooks/STATSnc
-<<<<<<< HEAD
-=======
   - file: notebooks/exploring_pipeline_data
->>>>>>> cbe218ae
   - file: notebooks/pipeline_step_by_step
 - caption: Code docs
   chapters:
