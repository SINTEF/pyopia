[project]
name = "PyOPIA"
dynamic = ["version"]
description = "A Python Ocean Particle Image Analysis toolbox."
authors = [
    { name = "Emlyn Davies", email = "emlyn.davies@sintef.no" },
    { name = "Alex Nimmo Smith@plymouth.ac.uk", email = "alex.nimmo.smith@plymouth.ac.uk" },
]
requires-python = "~=3.12"
readme = "README.md"
keywords = [
    "Ocean",
    "Particles",
    "Imaging",
    "Measurement",
    "Size distribution",
]
dependencies = [
    "flake8>=6.1.0,<7",
    "numpy>=1.24.0",
    "scipy>=1.11.2,<2",
    "pytest>=7.2.0",
    "imageio>=2.31.3,<3",
    "matplotlib>=3.7",
    "tqdm>=4.66.1,<5",
    "pytest-error-for-skips>=2.0.2,<3",
    "nbclient==0.7",
    "sphinx==5.0",
    "sphinx-rtd-theme>=0.5.0",
    "sphinxcontrib-napoleon>=0.7",
    "sphinx-togglebutton>=0.3.2,<0.4",
    "sphinx-copybutton>=0.5.2,<0.6",
    "readthedocs-sphinx-search>=0.3.2,<0.4",
    "myst-nb>=0.17.2,<0.18",
    "jupyter-book>=0.15.1,<0.16",
    "ipykernel>=6.19.4",
    "urllib3<2.0",
    "gdown>=4.7.1,<5",
    "cmocean>=3.0.3,<4",
    "toml>=0.10.2,<0.11",
    "xarray>=2023.12.0,<2024",
    "typer[all]>=0.9.0,<0.10",
    "pandas[computation]>=2.1.1,<3",
    "h5py>=3.9.0,<4",
    "poetry-version-plugin>=0.2.0,<0.3",
    "dask>=2024.8.1",
    "nbconvert>=7.16.4,<8",
    "h5netcdf>= 1.3.0",
    "scikit-image>=0.24.0,<0.25",
    "click<8.2.0",
<<<<<<< HEAD
=======
    "seaborn>=0.13.2",
>>>>>>> bac90c61
]

[project.optional-dependencies]

classification = [
    "tensorflow>=2.19.0",
    "keras==3.9.1",
]

[project.urls]
Repository = "https://github.com/sintef/pyopia"
Documentation = "https://pyopia.readthedocs.io"

[project.scripts]
pyopia = "pyopia.cli:app"

[tool.hatch.build.targets.sdist]
include = ["pyopia"]

[tool.hatch.build.targets.wheel]
include = ["pyopia"]

[tool.hatch.version]
path = "pyopia/__init__.py"

[build-system]
requires = ["hatchling"]
build-backend = "hatchling.build"<|MERGE_RESOLUTION|>--- conflicted
+++ resolved
@@ -48,10 +48,7 @@
     "h5netcdf>= 1.3.0",
     "scikit-image>=0.24.0,<0.25",
     "click<8.2.0",
-<<<<<<< HEAD
-=======
     "seaborn>=0.13.2",
->>>>>>> bac90c61
 ]
 
 [project.optional-dependencies]
