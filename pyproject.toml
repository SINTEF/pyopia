[tool.poetry]
name = "PyOPIA"
version = "0"
description = "A Python Ocean Particle Image Analysis toolbox."
authors = [
    "Emlyn Davies <emlyn.davies@sintef.no>",
    "Alex Nimmo Smith@plymouth.ac.uk <alex.nimmo.smith@plymouth.ac.uk>"
]
readme = "README.md"
repository = "https://github.com/sintef/pyopia"
documentation = "https://pyopia.readthedocs.io"
keywords = ["Ocean", "Particles", "Imaging", "Measurement", "Size distribution"]
packages = [{include = "pyopia"}]

[tool.poetry.dependencies]
python = ">=3.10,<3.11"
flake8 = "^6.1.0"
numpy = "^1.24.0"
scipy = "^1.11.2"
scikit-image = "^0.21.0"
pytest = ">=7.2.0"
imageio = "^2.31.3"
matplotlib = ">=3.7"
tqdm = "^4.66.1"
pytest-error-for-skips = "^2.0.2"
nbclient = "0.7"
sphinx = "5.0"
sphinx-rtd-theme = ">=0.5.0"
sphinxcontrib-napoleon = ">=0.7"
sphinx-togglebutton = "^0.3.2"
sphinx-copybutton = "^0.5.2"
readthedocs-sphinx-search = "^0.3.2"
myst-nb = "^0.17.2"
jupyter-book = "^0.15.1"
ipykernel = ">=6.19.4"
urllib3 = "<2.0"
gdown = "^4.7.1"
cmocean = "^3.0.3"
toml = "^0.10.2"
xarray = "^2023.12.0"
typer = {extras = ["all"], version = "^0.9.0"}
pandas = {version = "^2.1.1", extras = ["computation"]}
h5py = "^3.9.0"
poetry-version-plugin = "^0.2.0"
tensorflow-macos = {version = "2.11.0", optional = true, markers = "sys_platform == 'darwin' and platform_machine == 'arm64'"}
tensorflow-cpu = {version = "2.11.0", optional = true}
tensorflow-io-gcs-filesystem = [
    {version = ">=0.31.0", optional=true}
]
<<<<<<< HEAD
=======
nbconvert = "^7.16.4"
>>>>>>> 4fd1ec17
dask = ">=2024.8.1"

[tool.poetry.extras]
classification-arm64 = ["tensorflow-io-gcs-filesystem", "tensorflow-macos"]
classification = ["tensorflow-io-gcs-filesystem", "tensorflow-cpu"]

[tool.poetry-version-plugin]
source = "init"

[tool.poetry.scripts]
pyopia = "pyopia.cli:app"

[build-system]
requires = ["poetry-core"]
build-backend = "poetry.core.masonry.api"

[tool.setuptools_scm]<|MERGE_RESOLUTION|>--- conflicted
+++ resolved
@@ -47,10 +47,7 @@
 tensorflow-io-gcs-filesystem = [
     {version = ">=0.31.0", optional=true}
 ]
-<<<<<<< HEAD
-=======
 nbconvert = "^7.16.4"
->>>>>>> 4fd1ec17
 dask = ">=2024.8.1"
 
 [tool.poetry.extras]
