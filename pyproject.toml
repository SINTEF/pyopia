--- conflicted
+++ resolved
@@ -47,11 +47,8 @@
 tensorflow-io-gcs-filesystem = [
     {version = ">=0.31.0", optional=true}
 ]
-<<<<<<< HEAD
 nbconvert = "^7.16.4"
-=======
 dask = ">=2024.8.1"
->>>>>>> 96cd0f41
 
 [tool.poetry.extras]
 classification-arm64 = ["tensorflow-io-gcs-filesystem", "tensorflow-macos"]
