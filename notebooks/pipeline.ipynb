{
 "cells": [
  {
   "cell_type": "markdown",
   "metadata": {},
   "source": [
    "# Imports"
   ]
  },
  {
   "cell_type": "code",
   "execution_count": null,
   "metadata": {},
   "outputs": [],
   "source": [
    "import warnings\n",
    "warnings.filterwarnings('ignore')"
   ]
  },
  {
   "cell_type": "code",
   "execution_count": null,
   "metadata": {},
   "outputs": [],
   "source": [
    "import pandas as pd\n",
    "from glob import glob\n",
    "import os\n",
    "\n",
    "from pyopia.classify import Classify\n",
    "import exampledata\n",
    "import pyopia.io\n",
    "from pyopia.pipeline import Pipeline\n",
    "import pyopia.instrument.silcam as silcam\n",
    "import pyopia.process\n",
    "import pyopia.background\n",
    "import pyopia.pipeline"
   ]
  },
  {
   "cell_type": "code",
   "execution_count": null,
   "metadata": {},
   "outputs": [],
   "source": [
    "filename = exampledata.get_example_silc_image()\n",
    "\n",
    "files = glob('raw_data/*.silc') # relies on having a list of raw files - not currently auto-obtained"
   ]
  },
  {
   "cell_type": "code",
   "execution_count": null,
   "metadata": {},
   "outputs": [],
   "source": [
    "# example future pre-processing admin:\n",
    "# 1) config file config load\n",
    "# 2) build steps dict from loaded file\n",
    "# 3) establish non-processing related metadata\n",
    "\n",
    "os.makedirs('proc', exist_ok=True)\n",
    "\n",
    "datafile_hdf = 'proc/test'\n",
    "model_path = exampledata.get_example_model()\n",
    "threshold = 0.85\n",
    "\n",
    "average_window = 10  # number of images to use as background\n",
    "bgfiles = files[:average_window]  # provide a list of background files used to create the static background\n",
    "\n",
    "steps = {'classifier': Classify(model_path=model_path),\n",
    "         'create background': pyopia.background.CreateBackground(bgfiles,\n",
    "                                                                 silcam.load_image),\n",
<<<<<<< Updated upstream
    "         'load': pyopia.instrument.silcam.SilCamLoad(),\n",
    "         'correct background': pyopia.background.CorrectBackgroundAccurate(),  # pyopia.background.shift_bgstack_accurate\n",
    "         'imageprep': pyopia.instrument.silcam.ImagePrep(image_level='imc'),\n",
=======
    "         'load': silcam.SilCamLoad(),\n",
    "         'correct background': pyopia.background.CorrectBackgroundAccurate(pyopia.background.shift_bgstack_accurate),\n",
    "         'imageprep': silcam.ImagePrep(image_level='imc'),\n",
>>>>>>> Stashed changes
    "         'segmentation': pyopia.process.Segment(threshold=threshold),\n",
    "         'statextract': pyopia.process.CalculateStats(export_outputpath='export'),\n",
    "         'output': pyopia.io.StatsH5(datafile_hdf)}\n",
    "\n",
    "processing_pipeline = Pipeline(steps,\n",
    "                               initial_steps=['classifier', 'create background'])"
   ]
  },
  {
   "cell_type": "code",
   "execution_count": null,
   "metadata": {},
   "outputs": [],
   "source": [
    "# If you want to load a pre-defined set of steps for silcam analysis, you can do it like this:\n",
    "from pyopia.instrument.silcam import silcam_steps\n",
    "default_steps, default_initial_steps = silcam_steps(model_path, threshold, datafile_hdf)\n",
    "# then you would initialise the pipeline like this:\n",
    "# processing_pipeline = Pipeline(default_steps, initial_steps=default_initial_steps)"
   ]
  },
  {
   "cell_type": "code",
   "execution_count": null,
   "metadata": {},
   "outputs": [],
   "source": [
    "processing_pipeline = Pipeline(steps, initial_steps=['classifier', 'create background'])\n",
    "for filename in files:\n",
    "    stats = processing_pipeline.run(filename)"
   ]
  },
  {
   "cell_type": "code",
   "execution_count": null,
   "metadata": {},
   "outputs": [],
   "source": [
    "# display metadata in the h5\n",
    "pyopia.io.show_h5_meta(datafile_hdf + '-STATS.h5')"
   ]
  },
  {
   "cell_type": "code",
   "execution_count": null,
   "metadata": {},
   "outputs": [],
   "source": [
    "import pyopia.statistics\n",
    "# load the stats DataFrame from the h5 file\n",
    "stats = pd.read_hdf(datafile_hdf + '-STATS.h5', 'ParticleStats/stats')\n",
    "print('stats header: ', stats.columns)\n",
    "print('Total number of particles: ', len(stats))\n",
    "print('Number of raw images: ', pyopia.statistics.count_images_in_stats(stats))"
   ]
  }
 ],
 "metadata": {
  "kernelspec": {
   "display_name": "pyopia",
   "language": "python",
   "name": "python3"
  },
  "language_info": {
   "codemirror_mode": {
    "name": "ipython",
    "version": 3
   },
   "file_extension": ".py",
   "mimetype": "text/x-python",
   "name": "python",
   "nbconvert_exporter": "python",
   "pygments_lexer": "ipython3",
<<<<<<< HEAD
   "version": "3.8.15"
=======
   "version": "3.8.15 (default, Nov 24 2022, 09:04:07) \n[Clang 14.0.6 ]"
>>>>>>> 086a86ab
  },
  "orig_nbformat": 4,
  "vscode": {
   "interpreter": {
    "hash": "ce1ed1d0a0c70742da6311dac6d4156324f6bcf6d9d02a2d90ecedc750502898"
   }
  }
 },
 "nbformat": 4,
 "nbformat_minor": 2
}<|MERGE_RESOLUTION|>--- conflicted
+++ resolved
@@ -31,10 +31,9 @@
     "import exampledata\n",
     "import pyopia.io\n",
     "from pyopia.pipeline import Pipeline\n",
-    "import pyopia.instrument.silcam as silcam\n",
+    "import pyopia.instrument.silcam\n",
     "import pyopia.process\n",
-    "import pyopia.background\n",
-    "import pyopia.pipeline"
+    "import pyopia.background"
    ]
   },
   {
@@ -45,7 +44,8 @@
    "source": [
     "filename = exampledata.get_example_silc_image()\n",
     "\n",
-    "files = glob('raw_data/*.silc') # relies on having a list of raw files - not currently auto-obtained"
+    "files = glob('raw_data/*.silc') # relies on having a list of raw files - not currently auto-obtained\n",
+    "files = files[:20]"
    ]
   },
   {
@@ -70,18 +70,12 @@
     "\n",
     "steps = {'classifier': Classify(model_path=model_path),\n",
     "         'create background': pyopia.background.CreateBackground(bgfiles,\n",
-    "                                                                 silcam.load_image),\n",
-<<<<<<< Updated upstream
+    "                                                                 pyopia.instrument.silcam.load_image),\n",
     "         'load': pyopia.instrument.silcam.SilCamLoad(),\n",
-    "         'correct background': pyopia.background.CorrectBackgroundAccurate(),  # pyopia.background.shift_bgstack_accurate\n",
+    "         'correct background': pyopia.background.CorrectBackgroundAccurate(pyopia.background.shift_bgstack_accurate),\n",
     "         'imageprep': pyopia.instrument.silcam.ImagePrep(image_level='imc'),\n",
-=======
-    "         'load': silcam.SilCamLoad(),\n",
-    "         'correct background': pyopia.background.CorrectBackgroundAccurate(pyopia.background.shift_bgstack_accurate),\n",
-    "         'imageprep': silcam.ImagePrep(image_level='imc'),\n",
->>>>>>> Stashed changes
     "         'segmentation': pyopia.process.Segment(threshold=threshold),\n",
-    "         'statextract': pyopia.process.CalculateStats(export_outputpath='export'),\n",
+    "         'statextract': pyopia.process.CalculateStats(),\n",
     "         'output': pyopia.io.StatsH5(datafile_hdf)}\n",
     "\n",
     "processing_pipeline = Pipeline(steps,\n",
@@ -108,7 +102,7 @@
    "outputs": [],
    "source": [
     "processing_pipeline = Pipeline(steps, initial_steps=['classifier', 'create background'])\n",
-    "for filename in files:\n",
+    "for filename in files[:2]:\n",
     "    stats = processing_pipeline.run(filename)"
    ]
   },
@@ -153,11 +147,7 @@
    "name": "python",
    "nbconvert_exporter": "python",
    "pygments_lexer": "ipython3",
-<<<<<<< HEAD
-   "version": "3.8.15"
-=======
    "version": "3.8.15 (default, Nov 24 2022, 09:04:07) \n[Clang 14.0.6 ]"
->>>>>>> 086a86ab
   },
   "orig_nbformat": 4,
   "vscode": {
