[general] # general setting independent of processing steps
raw_files = 'raw_data/*.silc' # string used to obtain list of raw data files for processing
pixel_size = 24 # pixel size of imaging system in microns

[steps] # setup of analysis pipeline order, functions, and parameters

    [steps.classifier]
    pipeline_class = 'pyopia.classify.Classify'
<<<<<<< HEAD
    model_path = 'keras_model.keras' # path to trained nn model
=======
    model_path = 'silcam-classification_database_20240822-200-20240829T091048/silcam-classification_database_20240822-200-20240829T091048.keras' # path to trained nn model
>>>>>>> b27408fa

    [steps.load]
    pipeline_class = 'pyopia.instrument.silcam.SilCamLoad'

    [steps.imageprep]
    pipeline_class = 'pyopia.instrument.silcam.ImagePrep'
    image_level = 'imraw' # the level of processing for further analysis. Either 'imraw' for ignoring background or 'imc' for using the backgroun-corrected image. Defaults to 'imc' if not defined.

    [steps.segmentation]
    pipeline_class = 'pyopia.process.Segment'
    threshold = 0.85 # threshold used for segmentation
    segment_source = "im_minimum"

    [steps.statextract]
    pipeline_class = 'pyopia.process.CalculateStats'
    export_outputpath = "silcam_rois"
    roi_source = "imref"

    [steps.output]
    pipeline_class = 'pyopia.io.StatsToDisc'
    output_datafile = 'proc-single-image-stats/test' # prefix path for output nc file<|MERGE_RESOLUTION|>--- conflicted
+++ resolved
@@ -6,11 +6,7 @@
 
     [steps.classifier]
     pipeline_class = 'pyopia.classify.Classify'
-<<<<<<< HEAD
-    model_path = 'keras_model.keras' # path to trained nn model
-=======
     model_path = 'silcam-classification_database_20240822-200-20240829T091048/silcam-classification_database_20240822-200-20240829T091048.keras' # path to trained nn model
->>>>>>> b27408fa
 
     [steps.load]
     pipeline_class = 'pyopia.instrument.silcam.SilCamLoad'
