{
 "cells": [
  {
   "attachments": {},
   "cell_type": "markdown",
   "metadata": {},
   "source": [
    "#Example hologram processing pipeline"
   ]
  },
  {
   "cell_type": "code",
   "execution_count": null,
   "metadata": {},
   "outputs": [],
   "source": [
    "import warnings\n",
    "warnings.filterwarnings('ignore')"
   ]
  },
  {
   "cell_type": "code",
   "execution_count": null,
   "metadata": {},
   "outputs": [],
   "source": [
    "%load_ext autoreload\n",
    "%autoreload 2\n",
    "\n",
    "import pandas as pd\n",
    "from glob import glob\n",
    "import matplotlib.pyplot as plt\n",
    "import os\n",
    "\n",
    "from pyopia.classify import Classify\n",
    "import pyopia.process\n",
    "import pyopia.io\n",
    "import pyopia.background\n",
    "import pyopia.statistics\n",
    "import pyopia.plotting\n",
    "import exampledata\n",
    "from pyopia.pipeline import Pipeline\n",
    "import pyopia.instrument.holo as holo"
   ]
  },
  {
   "cell_type": "code",
   "execution_count": null,
   "metadata": {},
   "outputs": [],
   "source": [
    "#download the default holo test data and create file list\n",
    "foldername = exampledata.get_folder_from_holo_repository(\"holo_test_data_02\")\n"
   ]
  },
  {
   "cell_type": "code",
   "execution_count": null,
   "metadata": {},
   "outputs": [],
   "source": [
    "# example future pre-processing admin:\n",
    "# 1) config file config load\n",
    "# 2) build steps dict from loaded file\n",
    "# 3) establish non-processing related metadata\n",
    "\n",
    "infolder = 'holo_test_data_02'\n",
    "outfolder = 'proc2'\n",
    "\n",
    "os.makedirs(outfolder, exist_ok=True)\n",
    "\n",
    "datafile_hdf = os.path.join(outfolder,'holotest')\n",
    "if os.path.exists(datafile_hdf + '-STATS.h5'):\n",
    "  os.remove(datafile_hdf + '-STATS.h5')\n",
    "\n",
    "model_path = exampledata.get_example_model()\n",
    "threshold = 0.9\n",
    "\n",
    "average_window = 10  # number of images to use as background\n",
    "\n",
    "files = sorted(glob(os.path.join(infolder, '*.pgm')))\n",
    "bgfiles = files[:average_window] \n",
    "\n",
    "holo_initial_settings = {'pixel_size': 4.4, # pixel size in um\n",
    "                        'wavelength': 658, # laser wavelength in nm\n",
    "                        'n': 1.33, # index of refraction of sample volume medium (1.33 for water)\n",
    "                        'offset': 26, # offset to start of sample volume in mm\n",
    "                        'minZ': 0, # minimum reconstruction distance within sample volume in mm\n",
    "                        'maxZ': 50, # maximum reconstruction distance within sample volume in mm\n",
    "                        'stepZ': 0.5} #step size in mm\n",
    "\n",
    "steps = {'initial': holo.Initial(files[0], **holo_initial_settings),\n",
    "         'classifier': Classify(model_path=model_path),\n",
    "         'create background': pyopia.background.CreateBackground(bgfiles,\n",
    "                                                                 holo.load_image),\n",
    "         'load': holo.Load(),\n",
    "         'correct background': pyopia.background.CorrectBackgroundAccurate(pyopia.background.shift_bgstack_accurate),\n",
    "         'reconstruct': holo.Reconstruct(stack_clean=0.02),\n",
    "         'focus': holo.Focus(pyopia.instrument.holo.std_map,threshold=threshold,focus_function=pyopia.instrument.holo.find_focus_sobel),\n",
    "         'segmentation': pyopia.process.Segment(threshold=threshold),\n",
    "         'statextract': pyopia.process.CalculateStats(export_outputpath=outfolder),\n",
    "         'merge holo stats': holo.MergeStats(),\n",
    "         'output': pyopia.io.StatsH5(datafile_hdf)\n",
    "         }\n",
    "\n",
    "processing_pipeline = Pipeline(steps)\n"
   ]
  },
  {
   "cell_type": "code",
   "execution_count": null,
   "metadata": {},
   "outputs": [],
   "source": [
    "#do a test run with just the first few input files\n",
    "for filename in files[:5]:\n",
    "    stats = processing_pipeline.run(filename)"
   ]
  },
  {
   "cell_type": "code",
   "execution_count": null,
   "metadata": {},
   "outputs": [],
   "source": [
    "# display metadata in the h5\n",
    "pyopia.io.show_h5_meta(datafile_hdf + '-STATS.h5')"
   ]
  },
  {
   "cell_type": "code",
   "execution_count": null,
   "metadata": {},
   "outputs": [],
   "source": [
    "# load the stats DataFrame from the h5 file\n",
    "stats = pd.read_hdf(datafile_hdf + '-STATS.h5', 'ParticleStats/stats')\n",
    "print('stats header: ', stats.columns)\n",
    "print('Total number of particles: ', len(stats))\n",
    "# Calculate the volume distribution from the stats DataFrame.\n",
    "dias, vd = pyopia.statistics.vd_from_stats(stats, 24)\n",
    "\n",
    "# plot the volume distribution\n",
    "plt.style.use('dark_background')\n",
    "plt.plot(dias, vd)\n",
    "plt.xscale('log')\n",
    "plt.xlabel('ECD [um]')\n",
    "plt.ylabel('Volume Distribution [uL/sample vol.]')"
   ]
  },
  {
   "cell_type": "code",
   "execution_count": null,
   "metadata": {},
   "outputs": [],
   "source": [
    "#plot histogram of focus locations\n",
    "import numpy as np\n",
    "plt.style.use('dark_background')\n",
    "zval = np.arange(holo_initial_settings['minZ'], holo_initial_settings['maxZ'], holo_initial_settings['stepZ'])\n",
    "plt.hist(zval[stats.ifocus-1],len(zval))\n",
    "plt.xlim(zval[0],zval[-1])\n",
    "plt.xlabel('Z [mm]')"
   ]
  },
  {
   "cell_type": "code",
   "execution_count": null,
   "metadata": {},
   "outputs": [],
   "source": [
    "im_mont = pyopia.statistics.make_montage(datafile_hdf + '-STATS.h5',holo_initial_settings[\"pixel_size\"],outfolder,\n",
    "    auto_scaler=1000, msize=2048, maxlength=100000, crop_stats=None)\n",
<<<<<<< HEAD
    "pyopia.plotting.montage_plot(im_mont,holo_initial_settings['pixel_size'])"
=======
    "pyopia.statistics.montage_plot(im_mont,holo_initial_settings['pixel_size'])"
>>>>>>> eeb702fa
   ]
  }
 ],
 "metadata": {
  "kernelspec": {
   "display_name": "pyopia",
   "language": "python",
   "name": "python3"
  },
  "language_info": {
   "codemirror_mode": {
    "name": "ipython",
    "version": 3
   },
   "file_extension": ".py",
   "mimetype": "text/x-python",
   "name": "python",
   "nbconvert_exporter": "python",
   "pygments_lexer": "ipython3",
   "version": "3.8.13"
  },
  "orig_nbformat": 4,
  "vscode": {
   "interpreter": {
    "hash": "2306528cc469fdba0ff5e23b642e233582293b611f735219d44921a2ae77a844"
   }
  }
 },
 "nbformat": 4,
 "nbformat_minor": 2
}<|MERGE_RESOLUTION|>--- conflicted
+++ resolved
@@ -37,7 +37,6 @@
     "import pyopia.io\n",
     "import pyopia.background\n",
     "import pyopia.statistics\n",
-    "import pyopia.plotting\n",
     "import exampledata\n",
     "from pyopia.pipeline import Pipeline\n",
     "import pyopia.instrument.holo as holo"
@@ -92,7 +91,7 @@
     "steps = {'initial': holo.Initial(files[0], **holo_initial_settings),\n",
     "         'classifier': Classify(model_path=model_path),\n",
     "         'create background': pyopia.background.CreateBackground(bgfiles,\n",
-    "                                                                 holo.load_image),\n",
+    "                                                                 pyopia.instrument.holo.load_image),\n",
     "         'load': holo.Load(),\n",
     "         'correct background': pyopia.background.CorrectBackgroundAccurate(pyopia.background.shift_bgstack_accurate),\n",
     "         'reconstruct': holo.Reconstruct(stack_clean=0.02),\n",
@@ -171,11 +170,7 @@
    "source": [
     "im_mont = pyopia.statistics.make_montage(datafile_hdf + '-STATS.h5',holo_initial_settings[\"pixel_size\"],outfolder,\n",
     "    auto_scaler=1000, msize=2048, maxlength=100000, crop_stats=None)\n",
-<<<<<<< HEAD
-    "pyopia.plotting.montage_plot(im_mont,holo_initial_settings['pixel_size'])"
-=======
     "pyopia.statistics.montage_plot(im_mont,holo_initial_settings['pixel_size'])"
->>>>>>> eeb702fa
    ]
   }
  ],
@@ -195,12 +190,12 @@
    "name": "python",
    "nbconvert_exporter": "python",
    "pygments_lexer": "ipython3",
-   "version": "3.8.13"
+   "version": "3.8.15"
   },
   "orig_nbformat": 4,
   "vscode": {
    "interpreter": {
-    "hash": "2306528cc469fdba0ff5e23b642e233582293b611f735219d44921a2ae77a844"
+    "hash": "ce1ed1d0a0c70742da6311dac6d4156324f6bcf6d9d02a2d90ecedc750502898"
    }
   }
  },
