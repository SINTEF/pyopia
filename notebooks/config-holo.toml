[general] # general setting independent of processing steps
raw_files = 'holo_test_data_01/*.pgm' # string used to obtain list of raw data files for processing
pixel_size = 4.4 # pixel size of imaging system in microns'wavelength = 658, # laser wavelength in nm

[steps] # setup of analysis pipeline order, functions, and parameters
    [steps.initial]
    pipeline_class = 'pyopia.instrument.holo.Initial'
    # hologram reconstruction settings
    wavelength = 658 # laser wavelength in nm
    n = 1.33 # index of refraction of sample volume medium (1.33 for water)
    offset = 27 # offset to start of sample volume in mm
    minZ = 0 # minimum reconstruction distance within sample volume in mm
    maxZ = 50 # maximum reconstruction distance within sample volume in mm
    stepZ = 0.5 #step size in mm

<<<<<<< HEAD
    [steps.classifier]
    pipeline_class = 'pyopia.classify.Classify'
    model_path = 'keras_model.h5' # path to trained nn model

=======
>>>>>>> fadce13f
    [steps.load]
    pipeline_class = 'pyopia.instrument.holo.Load'

    [steps.correctbackground]
    pipeline_class = 'pyopia.background.CorrectBackgroundAccurate'
    average_window = 1 # number of images used to create background
    bgshift_function = 'accurate' # optional 'fast' or 'accurate' method for moving backgrounds. For static background use 'pass' or comment this line.

    [steps.reconstruct]
    pipeline_class = 'pyopia.instrument.holo.Reconstruct'
    stack_clean = 0.02

    [steps.focus]
    pipeline_class = 'pyopia.instrument.holo.Focus'
    stacksummary_function = 'max_map'
    threshold = 1
    increase_depth_of_field = true
    focus_function = 'find_focus_sobel'
    merge_adjacent_particles = 2

    [steps.segmentation]
    pipeline_class = 'pyopia.process.Segment'
    threshold = 0.99 # threshold used for segmentation
    segment_source = 'im_focussed'

    [steps.statextract]
    pipeline_class = 'pyopia.process.CalculateStats'
    propnames = ['major_axis_length', 'minor_axis_length', 'equivalent_diameter', 
                              'feret_diameter_max', 'equivalent_diameter_area']
    roi_source = 'im_focussed'

    [steps.output]
    pipeline_class = 'pyopia.io.StatsToDisc'
    output_datafile = 'proc-holo-singleimage/test' # prefix path for output nc file<|MERGE_RESOLUTION|>--- conflicted
+++ resolved
@@ -13,13 +13,6 @@
     maxZ = 50 # maximum reconstruction distance within sample volume in mm
     stepZ = 0.5 #step size in mm
 
-<<<<<<< HEAD
-    [steps.classifier]
-    pipeline_class = 'pyopia.classify.Classify'
-    model_path = 'keras_model.h5' # path to trained nn model
-
-=======
->>>>>>> fadce13f
     [steps.load]
     pipeline_class = 'pyopia.instrument.holo.Load'
 
